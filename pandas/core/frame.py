--- conflicted
+++ resolved
@@ -1242,11 +1242,8 @@
     def to_html(self, buf=None, columns=None, col_space=None, colSpace=None,
                 header=True, index=True, na_rep='NaN', formatters=None,
                 float_format=None, sparsify=None, index_names=True,
-<<<<<<< HEAD
-                justify=None, force_unicode=False, bold_rows=True):
-=======
-                bold_rows=True, classes=None):
->>>>>>> bfee97ff
+                justify=None, force_unicode=False, bold_rows=True,
+                classes=None):
         """
         to_html-specific options
         bold_rows : boolean, default True
@@ -1266,14 +1263,10 @@
                                            formatters=formatters,
                                            float_format=float_format,
                                            sparsify=sparsify,
-<<<<<<< HEAD
                                            justify=justify,
                                            index_names=index_names,
                                            header=header, index=index,
                                            bold_rows=bold_rows)
-        formatter.to_html()
-=======
-                                           index_names=index_names)
         formatter.to_html(classes=classes)
 
         if buf is None:
@@ -1301,7 +1294,6 @@
                                            sparsify=sparsify,
                                            index_names=index_names)
         formatter.to_latex()
->>>>>>> bfee97ff
 
         if buf is None:
             return formatter.buf.getvalue()
